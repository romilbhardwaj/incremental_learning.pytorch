--- conflicted
+++ resolved
@@ -4,14 +4,8 @@
 if __name__ == '__main__':
     args = parser.get_parser().parse_args()
     args = vars(args)  # Converting argparse Namespace to a dict.
-
-<<<<<<< HEAD
     if args["seed_range"] is not None:
         args["seed"] = list(range(args["seed_range"][0], args["seed_range"][1] + 1))
-=======
-if args["seed_range"] is not None:
-    args["seed"] = list(range(args["seed_range"][0], args["seed_range"][1] + 1))
-    print("Seed range", args["seed"])
->>>>>>> b2a814ca
+        print("Seed range", args["seed"])
 
     train(args)